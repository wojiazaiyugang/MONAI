--- conflicted
+++ resolved
@@ -62,12 +62,9 @@
 
 #: Type of datatypes: Adapted from https://github.com/numpy/numpy/blob/v1.21.4/numpy/typing/_dtype_like.py#L121
 DtypeLike = Union[np.dtype, type, str, None]
-<<<<<<< HEAD
-=======
 
 #: NdarrayOrTensor: Union of numpy.ndarray and torch.Tensor to be used for typing
 NdarrayOrTensor = Union[np.ndarray, torch.Tensor]
->>>>>>> 9ae183ba
 
 #: NdarrayTensor
 #
