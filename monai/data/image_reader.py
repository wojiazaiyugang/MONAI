# Copyright (c) MONAI Consortium
# Licensed under the Apache License, Version 2.0 (the "License");
# you may not use this file except in compliance with the License.
# You may obtain a copy of the License at
#     http://www.apache.org/licenses/LICENSE-2.0
# Unless required by applicable law or agreed to in writing, software
# distributed under the License is distributed on an "AS IS" BASIS,
# WITHOUT WARRANTIES OR CONDITIONS OF ANY KIND, either express or implied.
# See the License for the specific language governing permissions and
# limitations under the License.

import glob
import os
import warnings
from abc import ABC, abstractmethod
from dataclasses import dataclass
from pathlib import Path
from typing import TYPE_CHECKING, Any, Callable, Dict, List, Optional, Sequence, Tuple, Union

import numpy as np
from torch.utils.data._utils.collate import np_str_obj_array_pattern

from monai.config import DtypeLike, KeysCollection, PathLike
<<<<<<< HEAD
from monai.data.meta_tensor import MetaTensor
from monai.data.utils import correct_nifti_header_if_necessary, is_supported_format, orientation_ras_lps
=======
from monai.data.utils import (
    affine_to_spacing,
    correct_nifti_header_if_necessary,
    is_supported_format,
    orientation_ras_lps,
)
>>>>>>> ff9ff55d
from monai.transforms.utility.array import EnsureChannelFirst
from monai.utils import ensure_tuple, ensure_tuple_rep, optional_import, require_pkg

if TYPE_CHECKING:
    import itk
    import nibabel as nib
    import nrrd
    import pydicom
    from nibabel.nifti1 import Nifti1Image
    from PIL import Image as PILImage

    has_nrrd = has_itk = has_nib = has_pil = has_pydicom = True
else:
    itk, has_itk = optional_import("itk", allow_namespace_pkg=True)
    nib, has_nib = optional_import("nibabel")
    Nifti1Image, _ = optional_import("nibabel.nifti1", name="Nifti1Image")
    PILImage, has_pil = optional_import("PIL.Image")
    pydicom, has_pydicom = optional_import("pydicom")
    nrrd, has_nrrd = optional_import("nrrd", allow_namespace_pkg=True)

OpenSlide, _ = optional_import("openslide", name="OpenSlide")
CuImage, _ = optional_import("cucim", name="CuImage")
TiffFile, _ = optional_import("tifffile", name="TiffFile")

__all__ = [
    "ImageReader",
    "ITKReader",
    "NibabelReader",
    "NumpyReader",
    "PILReader",
    "PydicomReader",
    "WSIReader",
    "NrrdReader",
]


class ImageReader(ABC):
    """
    An abstract class defines APIs to load image files.

    Typical usage of an implementation of this class is:

    .. code-block:: python

        image_reader = MyImageReader()
        img_obj = image_reader.read(path_to_image)
        img_data, meta_data = image_reader.get_data(img_obj)

    - The `read` call converts image filenames into image objects,
    - The `get_data` call fetches the image data, as well as metadata.
    - A reader should implement `verify_suffix` with the logic of checking the input filename
      by the filename extensions.

    """

    @abstractmethod
    def verify_suffix(self, filename: Union[Sequence[PathLike], PathLike]) -> bool:
        """
        Verify whether the specified `filename` is supported by the current reader.
        This method should return True if the reader is able to read the format suggested by the
        `filename`.

        Args:
            filename: file name or a list of file names to read.
                if a list of files, verify all the suffixes.

        """
        raise NotImplementedError(f"Subclass {self.__class__.__name__} must implement this method.")

    @abstractmethod
    def read(self, data: Union[Sequence[PathLike], PathLike], **kwargs) -> Union[Sequence[Any], Any]:
        """
        Read image data from specified file or files.
        Note that it returns a data object or a sequence of data objects.

        Args:
            data: file name or a list of file names to read.
            kwargs: additional args for actual `read` API of 3rd party libs.

        """
        raise NotImplementedError(f"Subclass {self.__class__.__name__} must implement this method.")

    @abstractmethod
    def get_data(self, img) -> Tuple[np.ndarray, Dict]:
        """
        Extract data array and metadata from loaded image and return them.
        This function must return two objects, the first is a numpy array of image data,
        the second is a dictionary of metadata.

        Args:
            img: an image object loaded from an image file or a list of image objects.

        """
        raise NotImplementedError(f"Subclass {self.__class__.__name__} must implement this method.")


def _copy_compatible_dict(from_dict: Dict, to_dict: Dict):
    if not isinstance(to_dict, dict):
        raise ValueError(f"to_dict must be a Dict, got {type(to_dict)}.")
    if not to_dict:
        for key in from_dict:
            datum = from_dict[key]
            if isinstance(datum, np.ndarray) and np_str_obj_array_pattern.search(datum.dtype.str) is not None:
                continue
            to_dict[key] = datum
    else:
        affine_key, shape_key = "affine", "spatial_shape"
        if affine_key in from_dict and not np.allclose(from_dict[affine_key], to_dict[affine_key]):
            raise RuntimeError(
                "affine matrix of all images should be the same for channel-wise concatenation. "
                f"Got {from_dict[affine_key]} and {to_dict[affine_key]}."
            )
        if shape_key in from_dict and not np.allclose(from_dict[shape_key], to_dict[shape_key]):
            raise RuntimeError(
                "spatial_shape of all images should be the same for channel-wise concatenation. "
                f"Got {from_dict[shape_key]} and {to_dict[shape_key]}."
            )


def _stack_images(image_list: List, meta_dict: Dict):
    if len(image_list) <= 1:
        return image_list[0]
    if meta_dict.get("original_channel_dim", None) not in ("no_channel", None):
        channel_dim = int(meta_dict["original_channel_dim"])
        return np.concatenate(image_list, axis=channel_dim)
    # stack at a new first dim as the channel dim, if `'original_channel_dim'` is unspecified
    meta_dict["original_channel_dim"] = 0
    return np.stack(image_list, axis=0)


@require_pkg(pkg_name="itk")
class ITKReader(ImageReader):
    """
    Load medical images based on ITK library.
    All the supported image formats can be found at:
    https://github.com/InsightSoftwareConsortium/ITK/tree/master/Modules/IO
    The loaded data array will be in C order, for example, a 3D image NumPy
    array index order will be `CDWH`.

    Args:
        channel_dim: the channel dimension of the input image, default is None.
            This is used to set original_channel_dim in the metadata, EnsureChannelFirstD reads this field.
            If None, `original_channel_dim` will be either `no_channel` or `-1`.

                - Nifti file is usually "channel last", so there is no need to specify this argument.
                - PNG file usually has `GetNumberOfComponentsPerPixel()==3`, so there is no need to specify this argument.

        series_name: the name of the DICOM series if there are multiple ones.
            used when loading DICOM series.
        reverse_indexing: whether to use a reversed spatial indexing convention for the returned data array.
            If ``False``, the spatial indexing follows the numpy convention;
            otherwise, the spatial indexing convention is reversed to be compatible with ITK. Default is ``False``.
            This option does not affect the metadata.
        series_meta: whether to load the metadata of the DICOM series (using the metadata from the first slice).
            This flag is checked only when loading DICOM series. Default is ``False``.
        affine_lps_to_ras: whether to convert the affine matrix from "LPS" to "RAS". Defaults to ``True``.
            Set to ``True`` to be consistent with ``NibabelReader``, otherwise the affine matrix remains in the ITK convention.
        kwargs: additional args for `itk.imread` API. more details about available args:
            https://github.com/InsightSoftwareConsortium/ITK/blob/master/Wrapping/Generators/Python/itk/support/extras.py

    """

    def __init__(
        self,
        channel_dim: Optional[int] = None,
        series_name: str = "",
        reverse_indexing: bool = False,
        series_meta: bool = False,
        affine_lps_to_ras: bool = True,
        **kwargs,
    ):
        super().__init__()
        self.kwargs = kwargs
        self.channel_dim = channel_dim
        self.series_name = series_name
        self.reverse_indexing = reverse_indexing
        self.series_meta = series_meta
        self.affine_lps_to_ras = affine_lps_to_ras

    def verify_suffix(self, filename: Union[Sequence[PathLike], PathLike]) -> bool:
        """
        Verify whether the specified file or files format is supported by ITK reader.

        Args:
            filename: file name or a list of file names to read.
                if a list of files, verify all the suffixes.

        """
        return has_itk

    def read(self, data: Union[Sequence[PathLike], PathLike], **kwargs):
        """
        Read image data from specified file or files, it can read a list of images
        and stack them together as multi-channel data in `get_data()`.
        If passing directory path instead of file path, will treat it as DICOM images series and read.
        Note that the returned object is ITK image object or list of ITK image objects.

        Args:
            data: file name or a list of file names to read,
            kwargs: additional args for `itk.imread` API, will override `self.kwargs` for existing keys.
                More details about available args:
                https://github.com/InsightSoftwareConsortium/ITK/blob/master/Wrapping/Generators/Python/itkExtras.py

        """
        img_ = []

        filenames: Sequence[PathLike] = ensure_tuple(data)
        kwargs_ = self.kwargs.copy()
        kwargs_.update(kwargs)
        for name in filenames:
            name = f"{name}"
            if Path(name).is_dir():
                # read DICOM series
                # https://itk.org/ITKExamples/src/IO/GDCM/ReadDICOMSeriesAndWrite3DImage
                names_generator = itk.GDCMSeriesFileNames.New()
                names_generator.SetUseSeriesDetails(True)
                names_generator.AddSeriesRestriction("0008|0021")  # Series Date
                names_generator.SetDirectory(name)
                series_uid = names_generator.GetSeriesUIDs()

                if len(series_uid) < 1:
                    raise FileNotFoundError(f"no DICOMs in: {name}.")
                if len(series_uid) > 1:
                    warnings.warn(f"the directory: {name} contains more than one DICOM series.")
                series_identifier = series_uid[0] if not self.series_name else self.series_name
                name = names_generator.GetFileNames(series_identifier)

                _obj = itk.imread(name, **kwargs_)
                if self.series_meta:
                    _reader = itk.ImageSeriesReader.New(FileNames=name)
                    _reader.Update()
                    _meta = _reader.GetMetaDataDictionaryArray()
                    if len(_meta) > 0:
                        # TODO: using the first slice's meta. this could be improved to filter unnecessary tags.
                        _obj.SetMetaDataDictionary(_meta[0])
                img_.append(_obj)
            else:
                img_.append(itk.imread(name, **kwargs_))
        return img_ if len(filenames) > 1 else img_[0]

    def get_data(self, img):
        """
        Extract data array and metadata from loaded image and return them.
        This function returns two objects, first is numpy array of image data, second is dict of metadata.
        It constructs `affine`, `original_affine`, and `spatial_shape` and stores them in meta dict.
        When loading a list of files, they are stacked together at a new dimension as the first dimension,
        and the metadata of the first image is used to represent the output metadata.

        Args:
            img: an ITK image object loaded from an image file or a list of ITK image objects.

        """
        img_array: List[np.ndarray] = []
        compatible_meta: Dict = {}

        for i in ensure_tuple(img):
            data = self._get_array_data(i)
            img_array.append(data)
            header = self._get_meta_dict(i)
            header["original_affine"] = self._get_affine(i, self.affine_lps_to_ras)
            header["affine"] = header["original_affine"].copy()
            header["spatial_shape"] = self._get_spatial_shape(i)
            if self.channel_dim is None:  # default to "no_channel" or -1
                header["original_channel_dim"] = "no_channel" if len(data.shape) == len(header["spatial_shape"]) else -1
            else:
                header["original_channel_dim"] = self.channel_dim
            _copy_compatible_dict(header, compatible_meta)

        return _stack_images(img_array, compatible_meta), compatible_meta

    def _get_meta_dict(self, img) -> Dict:
        """
        Get all the metadata of the image and convert to dict type.

        Args:
            img: an ITK image object loaded from an image file.

        """
        img_meta_dict = img.GetMetaDataDictionary()
        meta_dict = {key: img_meta_dict[key] for key in img_meta_dict.GetKeys() if not key.startswith("ITK_")}

        meta_dict["spacing"] = np.asarray(img.GetSpacing())
        return meta_dict

    def _get_affine(self, img, lps_to_ras: bool = True):
        """
        Get or construct the affine matrix of the image, it can be used to correct
        spacing, orientation or execute spatial transforms.

        Args:
            img: an ITK image object loaded from an image file.
            lps_to_ras: whether to convert the affine matrix from "LPS" to "RAS". Defaults to True.

        """
        direction = itk.array_from_matrix(img.GetDirection())
        spacing = np.asarray(img.GetSpacing())
        origin = np.asarray(img.GetOrigin())

        direction = np.asarray(direction)
        sr = min(max(direction.shape[0], 1), 3)
        affine: np.ndarray = np.eye(sr + 1)
        affine[:sr, :sr] = direction[:sr, :sr] @ np.diag(spacing[:sr])
        affine[:sr, -1] = origin[:sr]
        if lps_to_ras:
            affine = orientation_ras_lps(affine)
        return affine

    def _get_spatial_shape(self, img):
        """
        Get the spatial shape of `img`.

        Args:
            img: an ITK image object loaded from an image file.

        """
        sr = itk.array_from_matrix(img.GetDirection()).shape[0]
        sr = max(min(sr, 3), 1)
        _size = list(itk.size(img))
        if self.channel_dim is not None:
            _size.pop(self.channel_dim)
        return np.asarray(_size[:sr])

    def _get_array_data(self, img):
        """
        Get the raw array data of the image, converted to Numpy array.

        Following PyTorch conventions, the returned array data has contiguous channels,
        e.g. for an RGB image, all red channel image pixels are contiguous in memory.
        The last axis of the returned array is the channel axis.

        See also:

            - https://github.com/InsightSoftwareConsortium/ITK/blob/v5.2.1/Modules/Bridge/NumPy/wrapping/PyBuffer.i.in

        Args:
            img: an ITK image object loaded from an image file.

        """
        np_img = itk.array_view_from_image(img, keep_axes=False)
        if img.GetNumberOfComponentsPerPixel() == 1:  # handling spatial images
            return np_img if self.reverse_indexing else np_img.T
        # handling multi-channel images
        return np_img if self.reverse_indexing else np.moveaxis(np_img.T, 0, -1)


@require_pkg(pkg_name="pydicom")
class PydicomReader(ImageReader):
    """
    Load medical images based on Pydicom library.
    All the supported image formats can be found at:
    https://dicom.nema.org/medical/dicom/current/output/chtml/part10/chapter_7.html

    This class refers to:
    https://nipy.org/nibabel/dicom/dicom_orientation.html#dicom-affine-formula
    https://github.com/pydicom/contrib-pydicom/blob/master/input-output/pydicom_series.py

    Args:
        channel_dim: the channel dimension of the input image, default is None.
            This is used to set original_channel_dim in the metadata, EnsureChannelFirstD reads this field.
            If None, `original_channel_dim` will be either `no_channel` or `-1`.
        affine_lps_to_ras: whether to convert the affine matrix from "LPS" to "RAS". Defaults to ``True``.
            Set to ``True`` to be consistent with ``NibabelReader``,
            otherwise the affine matrix remains in the Dicom convention.
        swap_ij: whether to swap the first two spatial axes. Default to ``True``, so that the outputs
            are consistent with the other readers.
        kwargs: additional args for `pydicom.dcmread` API. more details about available args:
            https://pydicom.github.io/pydicom/stable/reference/generated/pydicom.filereader.dcmread.html#pydicom.filereader.dcmread
            If the `get_data` function will be called
            (for example, when using this reader with `monai.transforms.LoadImage`), please ensure that the argument
            `stop_before_pixels` is `True`, and `specific_tags` covers all necessary tags, such as `PixelSpacing`,
            `ImagePositionPatient`, `ImageOrientationPatient` and all `pixel_array` related tags.

    Note::

        the current

    """

    def __init__(
        self, channel_dim: Optional[int] = None, affine_lps_to_ras: bool = True, swap_ij: bool = True, **kwargs
    ):
        super().__init__()
        self.kwargs = kwargs
        self.channel_dim = channel_dim
        self.affine_lps_to_ras = affine_lps_to_ras
        self.swap_ij = swap_ij

    def verify_suffix(self, filename: Union[Sequence[PathLike], PathLike]) -> bool:
        """
        Verify whether the specified file or files format is supported by Pydicom reader.

        Args:
            filename: file name or a list of file names to read.
                if a list of files, verify all the suffixes.

        """
        return has_pydicom

    def read(self, data: Union[Sequence[PathLike], PathLike], **kwargs):
        """
        Read image data from specified file or files, it can read a list of images
        and stack them together as multi-channel data in `get_data()`.
        If passing directory path instead of file path, will treat it as DICOM images series and read.

        Args:
            data: file name or a list of file names to read,
            kwargs: additional args for `pydicom.dcmread` API, will override `self.kwargs` for existing keys.

        Returns:
            If `data` represents a filename: return a pydicom dataset object.
            If `data` represents a list of filenames or a directory: return a list of pydicom dataset object.
            If `data` represents a list of directories: return a list of list of pydicom dataset object.

        """
        img_ = []

        filenames: Sequence[PathLike] = ensure_tuple(data)
        kwargs_ = self.kwargs.copy()
        kwargs_.update(kwargs)

        self.has_series = False

        for name in filenames:
            name = f"{name}"
            if Path(name).is_dir():
                # read DICOM series
                slices = [pydicom.dcmread(fp=slc, **kwargs_) for slc in glob.glob(os.path.join(name, "**"))]
                img_.append(slices if len(slices) > 1 else slices[0])
                self.has_series = True
            else:
                ds = pydicom.dcmread(fp=name, **kwargs_)
                img_.append(ds)
        return img_ if len(filenames) > 1 else img_[0]

    def _combine_dicom_series(self, data):
        """
        Combine dicom series (a list of pydicom dataset objects). Their data arrays will be stacked together at a new
        dimension as the last dimension.

        The stack order depends on Instance Number. The metadata will be based on the
        first slice's metadata, and some new items will be added:

        "spacing": the new spacing of the stacked slices.
        "lastImagePositionPatient": `ImagePositionPatient` for the last slice, it will be used to achieve the affine
            matrix.
        "spatial_shape": the spatial shape of the stacked slices.

        Args:
            data: a list of pydicom dataset objects.
        Returns:
            a tuple that consisted with data array and metadata.
        """
        slices = []
        # for a dicom series
        for slc_ds in data:
            if hasattr(slc_ds, "InstanceNumber"):
                slices.append(slc_ds)
            else:
                warnings.warn(f"slice: {slc_ds.filename} does not have InstanceNumber tag, skip it.")
        slices = sorted(slices, key=lambda s: s.InstanceNumber)

        if len(slices) == 0:
            raise ValueError("the input does not have valid slices.")

        first_slice = slices[0]
        average_distance = 0.0
        first_array = self._get_array_data(first_slice)
        shape = first_array.shape
        spacing = getattr(first_slice, "PixelSpacing", (1.0, 1.0, 1.0))
        pos = getattr(first_slice, "ImagePositionPatient", (0.0, 0.0, 0.0))[2]
        stack_array = [first_array]
        for idx in range(1, len(slices)):
            slc_array = self._get_array_data(slices[idx])
            slc_shape = slc_array.shape
            slc_spacing = getattr(first_slice, "PixelSpacing", (1.0, 1.0, 1.0))
            slc_pos = getattr(first_slice, "ImagePositionPatient", (0.0, 0.0, float(idx)))[2]
            if spacing != slc_spacing:
                warnings.warn(f"the list contains slices that have different spacings {spacing} and {slc_spacing}.")
            if shape != slc_shape:
                warnings.warn(f"the list contains slices that have different shapes {shape} and {slc_shape}.")
            average_distance += abs(pos - slc_pos)
            pos = slc_pos
            stack_array.append(slc_array)

        if len(slices) > 1:
            average_distance /= len(slices) - 1
            spacing.append(average_distance)
            stack_array = np.stack(stack_array, axis=-1)
            stack_metadata = self._get_meta_dict(first_slice)
            stack_metadata["spacing"] = np.asarray(spacing)
            if hasattr(slices[-1], "ImagePositionPatient"):
                stack_metadata["lastImagePositionPatient"] = np.asarray(slices[-1].ImagePositionPatient)
            stack_metadata["spatial_shape"] = shape + (len(slices),)
        else:
            stack_array = stack_array[0]
            stack_metadata = self._get_meta_dict(first_slice)
            stack_metadata["spacing"] = np.asarray(spacing)
            stack_metadata["spatial_shape"] = shape

        return stack_array, stack_metadata

    def get_data(self, data):
        """
        Extract data array and metadata from loaded image and return them.
        This function returns two objects, first is numpy array of image data, second is dict of metadata.
        It constructs `affine`, `original_affine`, and `spatial_shape` and stores them in meta dict.
        For dicom series within the input, all slices will be stacked first,
        When loading a list of files (dicom file, or stacked dicom series), they are stacked together at a new
        dimension as the first dimension, and the metadata of the first image is used to represent the output metadata.

        To use this function, all pydicom dataset objects should contain: `pixel_array`, `PixelSpacing`,
        `ImagePositionPatient` and `ImageOrientationPatient`.

        Args:
            data: a pydicom dataset object, or a list of pydicom dataset objects, or a list of list of
                pydicom dataset objects.

        """

        dicom_data = []
        # combine dicom series if exists
        if self.has_series is True:
            # a list, all objects within a list belong to one dicom series
            if not isinstance(data[0], List):
                dicom_data.append(self._combine_dicom_series(data))
            # a list of list, each inner list represents a dicom series
            else:
                for series in data:
                    dicom_data.append(self._combine_dicom_series(series))
        else:
            # a single pydicom dataset object
            if not isinstance(data, List):
                data = [data]
            for d in data:
                data_array = self._get_array_data(d)
                metadata = self._get_meta_dict(d)
                metadata["spatial_shape"] = data_array.shape
                metadata["spacing"] = np.asarray(metadata.get("00280030", {}).get("Value", (1.0, 1.0, 1.0)))
                dicom_data.append((data_array, metadata))

        img_array: List[np.ndarray] = []
        compatible_meta: Dict = {}

        for (data_array, metadata) in ensure_tuple(dicom_data):
            img_array.append(np.ascontiguousarray(np.swapaxes(data_array, 0, 1) if self.swap_ij else data_array))
            affine = self._get_affine(metadata, self.affine_lps_to_ras)
            if self.swap_ij:
                affine = affine @ np.array([[0, 1, 0, 0], [1, 0, 0, 0], [0, 0, 1, 0], [0, 0, 0, 1]])
                sp_size = list(metadata["spatial_shape"])
                sp_size[0], sp_size[1] = sp_size[1], sp_size[0]
                metadata["spatial_shape"] = ensure_tuple(sp_size)
            metadata["original_affine"] = affine
            metadata["affine"] = affine.copy()
            if self.channel_dim is None:  # default to "no_channel" or -1
                metadata["original_channel_dim"] = (
                    "no_channel" if len(data_array.shape) == len(metadata["spatial_shape"]) else -1
                )
            else:
                metadata["original_channel_dim"] = self.channel_dim
            metadata["spacing"] = affine_to_spacing(metadata["original_affine"], r=len(metadata["spatial_shape"]))
            _copy_compatible_dict(metadata, compatible_meta)

        return _stack_images(img_array, compatible_meta), compatible_meta

    def _get_meta_dict(self, img) -> Dict:
        """
        Get all the metadata of the image and convert to dict type.

        Args:
            img: a Pydicom dataset object.

        """
        if not hasattr(img, "ImagePositionPatient"):
            raise ValueError(f"dicom data: {img.filename} does not have ImagePositionPatient.")
        if not hasattr(img, "ImageOrientationPatient"):
            raise ValueError(f"dicom data: {img.filename} does not have ImageOrientationPatient.")

        meta_dict = img.to_json_dict()
        # remove Pixel Data "7FE00008" or "7FE00009" or "7FE00010"
        # remove Data Set Trailing Padding "FFFCFFFC"
        for key in ["7FE00008", "7FE00009", "7FE00010", "FFFCFFFC"]:
            if key in meta_dict.keys():
                meta_dict.pop(key)

        return meta_dict  # type: ignore

    def _get_affine(self, metadata: Dict, lps_to_ras: bool = True):
        """
        Get or construct the affine matrix of the image, it can be used to correct
        spacing, orientation or execute spatial transforms.

        Args:
            metadata: metadata with dict type.
            lps_to_ras: whether to convert the affine matrix from "LPS" to "RAS". Defaults to True.

        """
        affine: np.ndarray = np.eye(4)
        if not ("00200037" in metadata and "00200032" in metadata):
            return affine
        # "00200037" is the tag of `ImageOrientationPatient`
        rx, ry, rz, cx, cy, cz = metadata["00200037"]["Value"]
        # "00200032" is the tag of `ImagePositionPatient`
        sx, sy, sz = metadata["00200032"]["Value"]
        dr, dc = metadata.get("spacing", (1.0, 1.0))[:2]
        affine[0, 0] = cx * dr
        affine[0, 1] = rx * dc
        affine[0, 3] = sx
        affine[1, 0] = cy * dr
        affine[1, 1] = ry * dc
        affine[1, 3] = sy
        affine[2, 0] = cz * dr
        affine[2, 1] = rz * dc
        affine[2, 2] = 0
        affine[2, 3] = sz

        # 3d
        if "lastImagePositionPatient" in metadata:
            t1n, t2n, t3n = metadata["lastImagePositionPatient"]
            n = metadata["spatial_shape"][-1]
            k1, k2, k3 = (t1n - sx) / (n - 1), (t2n - sy) / (n - 1), (t3n - sz) / (n - 1)
            affine[0, 2] = k1
            affine[1, 2] = k2
            affine[2, 2] = k3

        if lps_to_ras:
            affine = orientation_ras_lps(affine)
        return affine

    def _get_array_data(self, img):
        """
        Get the array data of the image. If `RescaleSlope` and `RescaleIntercept` are available, the raw array data
        will be rescaled. The output data has the dtype np.float32 if the rescaling is applied.

        Args:
            img: a Pydicom dataset object.

        """
        # process Dicom series
        if not hasattr(img, "pixel_array"):
            raise ValueError(f"dicom data: {img.filename} does not have pixel_array.")
        data = img.pixel_array

        slope, offset = 1.0, 0.0
        rescale_flag = False
        if hasattr(img, "RescaleSlope"):
            slope = img.RescaleSlope
            rescale_flag = True
        if hasattr(img, "RescaleIntercept"):
            offset = img.RescaleIntercept
            rescale_flag = True
        if rescale_flag:
            data = data.astype(np.float32) * slope + offset

        return data


@require_pkg(pkg_name="nibabel")
class NibabelReader(ImageReader):
    """
    Load NIfTI format images based on Nibabel library.

    Args:
        as_closest_canonical: if True, load the image as closest to canonical axis format.
        squeeze_non_spatial_dims: if True, non-spatial singletons will be squeezed, e.g. (256,256,1,3) -> (256,256,3)
        channel_dim: the channel dimension of the input image, default is None.
            this is used to set original_channel_dim in the metadata, EnsureChannelFirstD reads this field.
            if None, `original_channel_dim` will be either `no_channel` or `-1`.
            most Nifti files are usually "channel last", no need to specify this argument for them.
        dtype: dtype of the output data array when loading with Nibabel library.
        kwargs: additional args for `nibabel.load` API. more details about available args:
            https://github.com/nipy/nibabel/blob/master/nibabel/loadsave.py

    """

    def __init__(
        self,
        channel_dim: Optional[int] = None,
        as_closest_canonical: bool = False,
        squeeze_non_spatial_dims: bool = False,
        dtype: DtypeLike = np.float32,
        **kwargs,
    ):
        super().__init__()
        self.channel_dim = channel_dim
        self.as_closest_canonical = as_closest_canonical
        self.squeeze_non_spatial_dims = squeeze_non_spatial_dims
        self.dtype = dtype
        self.kwargs = kwargs

    def verify_suffix(self, filename: Union[Sequence[PathLike], PathLike]) -> bool:
        """
        Verify whether the specified file or files format is supported by Nibabel reader.

        Args:
            filename: file name or a list of file names to read.
                if a list of files, verify all the suffixes.

        """
        suffixes: Sequence[str] = ["nii", "nii.gz"]
        return has_nib and is_supported_format(filename, suffixes)

    def read(self, data: Union[Sequence[PathLike], PathLike], **kwargs):
        """
        Read image data from specified file or files, it can read a list of images
        and stack them together as multi-channel data in `get_data()`.
        Note that the returned object is Nibabel image object or list of Nibabel image objects.

        Args:
            data: file name or a list of file names to read.
            kwargs: additional args for `nibabel.load` API, will override `self.kwargs` for existing keys.
                More details about available args:
                https://github.com/nipy/nibabel/blob/master/nibabel/loadsave.py

        """
        img_: List[Nifti1Image] = []

        filenames: Sequence[PathLike] = ensure_tuple(data)
        kwargs_ = self.kwargs.copy()
        kwargs_.update(kwargs)
        for name in filenames:
            img = nib.load(name, **kwargs_)
            img = correct_nifti_header_if_necessary(img)
            img_.append(img)
        return img_ if len(filenames) > 1 else img_[0]

    def get_data(self, img):
        """
        Extract data array and metadata from loaded image and return them.
        This function returns two objects, first is numpy array of image data, second is dict of metadata.
        It constructs `affine`, `original_affine`, and `spatial_shape` and stores them in meta dict.
        When loading a list of files, they are stacked together at a new dimension as the first dimension,
        and the metadata of the first image is used to present the output metadata.

        Args:
            img: a Nibabel image object loaded from an image file or a list of Nibabel image objects.

        """
        img_array: List[np.ndarray] = []
        compatible_meta: Dict = {}

        for i in ensure_tuple(img):
            header = self._get_meta_dict(i)
            header["affine"] = self._get_affine(i)
            header["original_affine"] = self._get_affine(i)
            header["as_closest_canonical"] = self.as_closest_canonical
            if self.as_closest_canonical:
                i = nib.as_closest_canonical(i)
                header["affine"] = self._get_affine(i)
            header["spatial_shape"] = self._get_spatial_shape(i)
            data = self._get_array_data(i)
            if self.squeeze_non_spatial_dims:
                for d in range(len(data.shape), len(header["spatial_shape"]), -1):
                    if data.shape[d - 1] == 1:
                        data = data.squeeze(axis=d - 1)
            img_array.append(data)
            if self.channel_dim is None:  # default to "no_channel" or -1
                header["original_channel_dim"] = "no_channel" if len(data.shape) == len(header["spatial_shape"]) else -1
            else:
                header["original_channel_dim"] = self.channel_dim
            _copy_compatible_dict(header, compatible_meta)

        return _stack_images(img_array, compatible_meta), compatible_meta

    def _get_meta_dict(self, img) -> Dict:
        """
        Get the all the metadata of the image and convert to dict type.

        Args:
            img: a Nibabel image object loaded from an image file.

        """
        # swap to little endian as PyTorch doesn't support big endian
        try:
            header = img.header.as_byteswapped("<")
        except ValueError:
            header = img.header
        return dict(header)

    def _get_affine(self, img):
        """
        Get the affine matrix of the image, it can be used to correct
        spacing, orientation or execute spatial transforms.

        Args:
            img: a Nibabel image object loaded from an image file.

        """
        return np.array(img.affine, copy=True)

    def _get_spatial_shape(self, img):
        """
        Get the spatial shape of image data, it doesn't contain the channel dim.

        Args:
            img: a Nibabel image object loaded from an image file.

        """
        # swap to little endian as PyTorch doesn't support big endian
        try:
            header = img.header.as_byteswapped("<")
        except ValueError:
            header = img.header
        dim = header.get("dim", None)
        if dim is None:
            dim = header.get("dims")  # mgh format?
            dim = np.insert(dim, 0, 3)
        ndim = dim[0]
        size = list(dim[1:])
        if self.channel_dim is not None:
            size.pop(self.channel_dim)
        spatial_rank = max(min(ndim, 3), 1)
        return np.asarray(size[:spatial_rank])

    def _get_array_data(self, img):
        """
        Get the raw array data of the image, converted to Numpy array.

        Args:
            img: a Nibabel image object loaded from an image file.

        """
        _array = np.array(img.get_fdata(dtype=self.dtype))
        img.uncache()
        return _array


class NumpyReader(ImageReader):
    """
    Load NPY or NPZ format data based on Numpy library, they can be arrays or pickled objects.
    A typical usage is to load the `mask` data for classification task.
    It can load part of the npz file with specified `npz_keys`.

    Args:
        npz_keys: if loading npz file, only load the specified keys, if None, load all the items.
            stack the loaded items together to construct a new first dimension.
        channel_dim: if not None, explicitly specify the channel dim, otherwise, treat the array as no channel.
        kwargs: additional args for `numpy.load` API except `allow_pickle`. more details about available args:
            https://numpy.org/doc/stable/reference/generated/numpy.load.html

    """

    def __init__(self, npz_keys: Optional[KeysCollection] = None, channel_dim: Optional[int] = None, **kwargs):
        super().__init__()
        if npz_keys is not None:
            npz_keys = ensure_tuple(npz_keys)
        self.npz_keys = npz_keys
        self.channel_dim = channel_dim
        self.kwargs = kwargs

    def verify_suffix(self, filename: Union[Sequence[PathLike], PathLike]) -> bool:
        """
        Verify whether the specified file or files format is supported by Numpy reader.

        Args:
            filename: file name or a list of file names to read.
                if a list of files, verify all the suffixes.
        """
        suffixes: Sequence[str] = ["npz", "npy"]
        return is_supported_format(filename, suffixes)

    def read(self, data: Union[Sequence[PathLike], PathLike], **kwargs):
        """
        Read image data from specified file or files, it can read a list of data files
        and stack them together as multi-channel data in `get_data()`.
        Note that the returned object is Numpy array or list of Numpy arrays.

        Args:
            data: file name or a list of file names to read.
            kwargs: additional args for `numpy.load` API except `allow_pickle`, will override `self.kwargs` for existing keys.
                More details about available args:
                https://numpy.org/doc/stable/reference/generated/numpy.load.html

        """
        img_: List[Nifti1Image] = []

        filenames: Sequence[PathLike] = ensure_tuple(data)
        kwargs_ = self.kwargs.copy()
        kwargs_.update(kwargs)
        for name in filenames:
            img = np.load(name, allow_pickle=True, **kwargs_)
            if Path(name).name.endswith(".npz"):
                # load expected items from NPZ file
                npz_keys = [f"arr_{i}" for i in range(len(img))] if self.npz_keys is None else self.npz_keys
                for k in npz_keys:
                    img_.append(img[k])
            else:
                img_.append(img)

        return img_ if len(img_) > 1 else img_[0]

    def get_data(self, img):
        """
        Extract data array and metadata from loaded image and return them.
        This function returns two objects, first is numpy array of image data, second is dict of metadata.
        It constructs `affine`, `original_affine`, and `spatial_shape` and stores them in meta dict.
        When loading a list of files, they are stacked together at a new dimension as the first dimension,
        and the metadata of the first image is used to represent the output metadata.

        Args:
            img: a Numpy array loaded from a file or a list of Numpy arrays.

        """
        img_array: List[np.ndarray] = []
        compatible_meta: Dict = {}
        if isinstance(img, np.ndarray):
            img = (img,)

        for i in ensure_tuple(img):
            header = {}
            if isinstance(i, np.ndarray):
                # if `channel_dim` is None, can not detect the channel dim, use all the dims as spatial_shape
                spatial_shape = np.asarray(i.shape)
                if isinstance(self.channel_dim, int):
                    spatial_shape = np.delete(spatial_shape, self.channel_dim)
                header["spatial_shape"] = spatial_shape
            img_array.append(i)
            header["original_channel_dim"] = self.channel_dim if isinstance(self.channel_dim, int) else "no_channel"
            _copy_compatible_dict(header, compatible_meta)

        return _stack_images(img_array, compatible_meta), compatible_meta


@require_pkg(pkg_name="PIL")
class PILReader(ImageReader):
    """
    Load common 2D image format (supports PNG, JPG, BMP) file or files from provided path.

    Args:
        converter: additional function to convert the image data after `read()`.
            for example, use `converter=lambda image: image.convert("LA")` to convert image format.
        kwargs: additional args for `Image.open` API in `read()`, mode details about available args:
            https://pillow.readthedocs.io/en/stable/reference/Image.html#PIL.Image.open
    """

    def __init__(self, converter: Optional[Callable] = None, **kwargs):
        super().__init__()
        self.converter = converter
        self.kwargs = kwargs

    def verify_suffix(self, filename: Union[Sequence[PathLike], PathLike]) -> bool:
        """
        Verify whether the specified file or files format is supported by PIL reader.

        Args:
            filename: file name or a list of file names to read.
                if a list of files, verify all the suffixes.
        """
        suffixes: Sequence[str] = ["png", "jpg", "jpeg", "bmp"]
        return has_pil and is_supported_format(filename, suffixes)

    def read(self, data: Union[Sequence[PathLike], PathLike, np.ndarray], **kwargs):
        """
        Read image data from specified file or files, it can read a list of images
        and stack them together as multi-channel data in `get_data()`.
        Note that the returned object is PIL image or list of PIL image.

        Args:
            data: file name or a list of file names to read.
            kwargs: additional args for `Image.open` API in `read()`, will override `self.kwargs` for existing keys.
                Mode details about available args:
                https://pillow.readthedocs.io/en/stable/reference/Image.html#PIL.Image.open

        """
        img_: List[PILImage.Image] = []

        filenames: Sequence[PathLike] = ensure_tuple(data)
        kwargs_ = self.kwargs.copy()
        kwargs_.update(kwargs)
        for name in filenames:
            img = PILImage.open(name, **kwargs_)
            if callable(self.converter):
                img = self.converter(img)
            img_.append(img)

        return img_ if len(filenames) > 1 else img_[0]

    def get_data(self, img):
        """
        Extract data array and metadata from loaded image and return them.
        This function returns two objects, first is numpy array of image data, second is dict of metadata.
        It computes `spatial_shape` and stores it in meta dict.
        When loading a list of files, they are stacked together at a new dimension as the first dimension,
        and the metadata of the first image is used to represent the output metadata.
        Note that it will swap axis 0 and 1 after loading the array because the `HW` definition in PIL
        is different from other common medical packages.

        Args:
            img: a PIL Image object loaded from a file or a list of PIL Image objects.

        """
        img_array: List[np.ndarray] = []
        compatible_meta: Dict = {}

        for i in ensure_tuple(img):
            header = self._get_meta_dict(i)
            header["spatial_shape"] = self._get_spatial_shape(i)
            data = np.moveaxis(np.asarray(i), 0, 1)
            img_array.append(data)
            header["original_channel_dim"] = "no_channel" if len(data.shape) == len(header["spatial_shape"]) else -1
            _copy_compatible_dict(header, compatible_meta)

        return _stack_images(img_array, compatible_meta), compatible_meta

    def _get_meta_dict(self, img) -> Dict:
        """
        Get the all the metadata of the image and convert to dict type.
        Args:
            img: a PIL Image object loaded from an image file.

        """
        return {"format": img.format, "mode": img.mode, "width": img.width, "height": img.height}

    def _get_spatial_shape(self, img):
        """
        Get the spatial shape of image data, it doesn't contain the channel dim.
        Args:
            img: a PIL Image object loaded from an image file.
        """
        return np.asarray((img.width, img.height))


class WSIReader(ImageReader):
    """
    Read whole slide images and extract patches.

    Args:
        backend: backend library to load the images, available options: "cuCIM", "OpenSlide" and "TiffFile".
        level: the whole slide image level at which the image is extracted. (default=0)
            This is overridden if the level argument is provided in `get_data`.
        kwargs: additional args for backend reading API in `read()`, more details in `cuCIM`, `TiffFile`, `OpenSlide`:
            https://github.com/rapidsai/cucim/blob/v21.12.00/cpp/include/cucim/cuimage.h#L100.
            https://github.com/cgohlke/tifffile.
            https://openslide.org/api/python/#openslide.OpenSlide.

    Note:
        While "cuCIM" and "OpenSlide" backends both can load patches from large whole slide images
        without loading the entire image into memory, "TiffFile" backend needs to load the entire image into memory
        before extracting any patch; thus, memory consideration is needed when using "TiffFile" backend for
        patch extraction.

    """

    def __init__(self, backend: str = "OpenSlide", level: int = 0, **kwargs):
        super().__init__()
        self.backend = backend.lower()
        func = require_pkg(self.backend)(self._set_reader)
        self.wsi_reader = func(self.backend)
        self.level = level
        self.kwargs = kwargs

    @staticmethod
    def _set_reader(backend: str):
        if backend == "openslide":
            return OpenSlide
        if backend == "cucim":
            return CuImage
        if backend == "tifffile":
            return TiffFile
        raise ValueError("`backend` should be 'cuCIM', 'OpenSlide' or 'TiffFile'.")

    def verify_suffix(self, filename: Union[Sequence[PathLike], PathLike]) -> bool:
        """
        Verify whether the specified file or files format is supported by WSI reader.

        Args:
            filename: file name or a list of file names to read.
                if a list of files, verify all the suffixes.
        """
        return is_supported_format(filename, ["tif", "tiff"])

    def read(self, data: Union[Sequence[PathLike], PathLike, np.ndarray], **kwargs):
        """
        Read image data from given file or list of files.

        Args:
            data: file name or a list of file names to read.
            kwargs: additional args for backend reading API in `read()`, will override `self.kwargs` for existing keys.
                more details in `cuCIM`, `TiffFile`, `OpenSlide`:
                https://github.com/rapidsai/cucim/blob/v21.12.00/cpp/include/cucim/cuimage.h#L100.
                https://github.com/cgohlke/tifffile.
                https://openslide.org/api/python/#openslide.OpenSlide.

        Returns:
            image object or list of image objects

        """
        img_: List = []

        filenames: Sequence[PathLike] = ensure_tuple(data)
        kwargs_ = self.kwargs.copy()
        kwargs_.update(kwargs)
        for name in filenames:
            img = self.wsi_reader(name, **kwargs_)
            if self.backend == "openslide":
                img.shape = (img.dimensions[1], img.dimensions[0], 3)
            img_.append(img)

        return img_ if len(filenames) > 1 else img_[0]

    def get_data(
        self,
        img,
        location: Tuple[int, int] = (0, 0),
        size: Optional[Tuple[int, int]] = None,
        level: Optional[int] = None,
        dtype: DtypeLike = np.uint8,
        grid_shape: Tuple[int, int] = (1, 1),
        patch_size: Optional[Union[int, Tuple[int, int]]] = None,
    ):
        """
        Extract regions as numpy array from WSI image and return them.

        Args:
            img: a WSIReader image object loaded from a file, or list of CuImage objects
            location: (top, left) tuple giving the top left pixel in the level 0 reference frame,
            or list of tuples (default=(0, 0))
            size: (height, width) tuple giving the region size, or list of tuples (default to full image size)
            This is the size of image at the given level (`level`)
            level: the level number, or list of level numbers (default=0)
            dtype: the data type of output image
            grid_shape: (row, columns) tuple define a grid to extract patches on that
            patch_size: (height, width) the size of extracted patches at the given level
        """
        # Verify inputs
        if level is None:
            level = self.level
        max_level = self._get_max_level(img)
        if level > max_level:
            raise ValueError(f"The maximum level of this image is {max_level} while level={level} is requested)!")

        # Extract a region or the entire image
        region = self._extract_region(img, location=location, size=size, level=level, dtype=dtype)

        # Add necessary metadata
        metadata: Dict = {}
        metadata["spatial_shape"] = np.asarray(region.shape[:-1])
        metadata["original_channel_dim"] = -1

        # combine image and metadata
        if not isinstance(region, MetaTensor):
            region = MetaTensor(region, meta=metadata)

        # Make it channel first
        # FIXME: would be nice not to convert -> MetaTensor -> numpy
        region = EnsureChannelFirst()(region).numpy()
        del metadata["affine"]  # automatically created but not needed

        # Split into patches
        if patch_size is None:
            patches = region
        else:
            tuple_patch_size = ensure_tuple_rep(patch_size, 2)
            patches = self._extract_patches(
                region, patch_size=tuple_patch_size, grid_shape=grid_shape, dtype=dtype  # type: ignore
            )

        return patches, metadata

    def _get_max_level(self, img_obj):
        """
        Return the maximum number of levels in the whole slide image
        Args:
            img: the whole slide image object

        """
        if self.backend == "openslide":
            return img_obj.level_count - 1
        if self.backend == "cucim":
            return img_obj.resolutions["level_count"] - 1
        if self.backend == "tifffile":
            return len(img_obj.pages) - 1

    def _get_image_size(self, img, size, level, location):
        """
        Calculate the maximum region size for the given level and starting location (if size is None).
        Note that region size in OpenSlide and cuCIM are WxH (but the final image output would be HxW)
        """
        if size is not None:
            return size[::-1]

        max_size = []
        downsampling_factor = []
        if self.backend == "openslide":
            downsampling_factor = img.level_downsamples[level]
            max_size = img.level_dimensions[level]
        elif self.backend == "cucim":
            downsampling_factor = img.resolutions["level_downsamples"][level]
            max_size = img.resolutions["level_dimensions"][level]

        # subtract the top left corner of the patch (at given level) from maximum size
        location_at_level = (round(location[1] / downsampling_factor), round(location[0] / downsampling_factor))
        size = [max_size[i] - location_at_level[i] for i in range(len(max_size))]

        return size

    def _extract_region(
        self,
        img_obj,
        size: Optional[Tuple[int, int]],
        location: Tuple[int, int] = (0, 0),
        level: int = 0,
        dtype: DtypeLike = np.uint8,
    ):
        if self.backend == "tifffile":
            # Read the entire image
            if size is not None:
                raise ValueError(
                    f"TiffFile backend reads the entire image only, so size '{size}'' should not be provided!",
                    "For more flexibility or extracting regions, please use cuCIM or OpenSlide backend.",
                )
            if location != (0, 0):
                raise ValueError(
                    f"TiffFile backend reads the entire image only, so location '{location}' should not be provided!",
                    "For more flexibility and extracting regions, please use cuCIM or OpenSlide backend.",
                )
            region = img_obj.asarray(level=level)
        else:
            # Get region size to be extracted
            region_size = self._get_image_size(img_obj, size, level, location)
            # reverse the order of location's dimensions to become WxH (for cuCIM and OpenSlide)
            region_location = location[::-1]
            # Extract a region (or the entire image)
            region = img_obj.read_region(location=region_location, size=region_size, level=level)

        region = self.convert_to_rgb_array(region, dtype)
        return region

    def convert_to_rgb_array(self, raw_region, dtype: DtypeLike = np.uint8):
        """Convert to RGB mode and numpy array"""
        if self.backend == "openslide":
            # convert to RGB
            raw_region = raw_region.convert("RGB")

        # convert to numpy (if not already in numpy)
        raw_region = np.asarray(raw_region, dtype=dtype)

        # check if the image has three dimensions (2D + color)
        if raw_region.ndim != 3:
            raise ValueError(
                f"The input image dimension should be 3 but {raw_region.ndim} is given. "
                "`WSIReader` is designed to work only with 2D colored images."
            )

        # check if the color channel is 3 (RGB) or 4 (RGBA)
        if raw_region.shape[-1] not in [3, 4]:
            raise ValueError(
                f"There should be three or four color channels but {raw_region.shape[-1]} is given. "
                "`WSIReader` is designed to work only with 2D colored images."
            )

        # remove alpha channel if exist (RGBA)
        if raw_region.shape[-1] > 3:
            raw_region = raw_region[..., :3]

        return raw_region

    def _extract_patches(
        self,
        region: np.ndarray,
        grid_shape: Tuple[int, int] = (1, 1),
        patch_size: Optional[Tuple[int, int]] = None,
        dtype: DtypeLike = np.uint8,
    ):
        if patch_size is None and grid_shape == (1, 1):
            return region

        n_patches = grid_shape[0] * grid_shape[1]
        region_size = region.shape[1:]

        if patch_size is None:
            patch_size = (region_size[0] // grid_shape[0], region_size[1] // grid_shape[1])

        # split the region into patches on the grid and center crop them to patch size
        flat_patch_grid = np.zeros((n_patches, 3, patch_size[0], patch_size[1]), dtype=dtype)
        start_points = [
            np.round(region_size[i] * (0.5 + np.arange(grid_shape[i])) / grid_shape[i] - patch_size[i] / 2).astype(int)
            for i in range(2)
        ]
        idx = 0
        for y_start in start_points[1]:
            for x_start in start_points[0]:
                x_end = x_start + patch_size[0]
                y_end = y_start + patch_size[1]
                flat_patch_grid[idx] = region[:, x_start:x_end, y_start:y_end]
                idx += 1

        return flat_patch_grid


@dataclass
class NrrdImage:
    """Class to wrap nrrd image array and metadata header"""

    array: np.ndarray
    header: dict


@require_pkg(pkg_name="nrrd")
class NrrdReader(ImageReader):
    """
    Load NRRD format images based on pynrrd library.

    Args:
        channel_dim: the channel dimension of the input image, default is None.
            This is used to set original_channel_dim in the metadata, EnsureChannelFirstD reads this field.
            If None, `original_channel_dim` will be either `no_channel` or `0`.
            NRRD files are usually "channel first".
        dtype: dtype of the data array when loading image.
        index_order: Specify whether the returned data array should be in C-order (‘C’) or Fortran-order (‘F’).
            Numpy is usually in C-order, but default on the NRRD header is F
        kwargs: additional args for `nrrd.read` API. more details about available args:
            https://github.com/mhe/pynrrd/blob/master/nrrd/reader.py

    """

    def __init__(
        self,
        channel_dim: Optional[int] = None,
        dtype: Union[np.dtype, type, str, None] = np.float32,
        index_order: str = "F",
        **kwargs,
    ):
        self.channel_dim = channel_dim
        self.dtype = dtype
        self.index_order = index_order
        self.kwargs = kwargs

    def verify_suffix(self, filename: Union[Sequence[PathLike], PathLike]) -> bool:
        """
        Verify whether the specified `filename` is supported by pynrrd reader.

        Args:
            filename: file name or a list of file names to read.
                if a list of files, verify all the suffixes.

        """
        suffixes: Sequence[str] = ["nrrd", "seg.nrrd"]
        return has_nrrd and is_supported_format(filename, suffixes)

    def read(self, data: Union[Sequence[PathLike], PathLike], **kwargs) -> Union[Sequence[Any], Any]:
        """
        Read image data from specified file or files.
        Note that it returns a data object or a sequence of data objects.

        Args:
            data: file name or a list of file names to read.
            kwargs: additional args for actual `read` API of 3rd party libs.

        """
        img_: List = []
        filenames: Sequence[PathLike] = ensure_tuple(data)
        kwargs_ = self.kwargs.copy()
        kwargs_.update(kwargs)
        for name in filenames:
            nrrd_image = NrrdImage(*nrrd.read(name, index_order=self.index_order, *kwargs_))
            img_.append(nrrd_image)
        return img_ if len(filenames) > 1 else img_[0]

    def get_data(self, img: Union[NrrdImage, List[NrrdImage]]) -> Tuple[np.ndarray, Dict]:
        """
        Extract data array and metadata from loaded image and return them.
        This function must return two objects, the first is a numpy array of image data,
        the second is a dictionary of metadata.

        Args:
            img: a `NrrdImage` loaded from an image file or a list of image objects.

        """
        img_array: List[np.ndarray] = []
        compatible_meta: Dict = {}

        for i in ensure_tuple(img):
            data = i.array.astype(self.dtype)
            img_array.append(data)
            header = dict(i.header)
            if self.index_order == "C":
                header = self._convert_f_to_c_order(header)
            header["original_affine"] = self._get_affine(i)
            header = self._switch_lps_ras(header)
            header["affine"] = header["original_affine"].copy()
            header["spatial_shape"] = header["sizes"]
            [header.pop(k) for k in ("sizes", "space origin", "space directions")]  # rm duplicated data in header

            if self.channel_dim is None:  # default to "no_channel" or -1
                header["original_channel_dim"] = "no_channel" if len(data.shape) == len(header["spatial_shape"]) else 0
            else:
                header["original_channel_dim"] = self.channel_dim
            _copy_compatible_dict(header, compatible_meta)

        return _stack_images(img_array, compatible_meta), compatible_meta

    def _get_affine(self, img: NrrdImage) -> np.ndarray:
        """
        Get the affine matrix of the image, it can be used to correct
        spacing, orientation or execute spatial transforms.

        Args:
            img: A `NrrdImage` loaded from image file

        """
        direction = img.header["space directions"]
        origin = img.header["space origin"]

        x, y = direction.shape
        affine_diam = min(x, y) + 1
        affine: np.ndarray = np.eye(affine_diam)
        affine[:x, :y] = direction
        affine[: (affine_diam - 1), -1] = origin  # len origin is always affine_diam - 1
        return affine

    def _switch_lps_ras(self, header: dict) -> dict:
        """
        For compatibility with nibabel, switch from LPS to RAS. Adapt affine matrix and
        `space` argument in header accordingly. If no information of space is given in the header,
        LPS is assumed and thus converted to RAS. If information about space is given,
        but is not LPS, the unchanged header is returned.

        Args:
            header: The image metadata as dict

        """
        if "space" not in header or header["space"] == "left-posterior-superior":
            header["space"] = "right-anterior-superior"
            header["original_affine"] = orientation_ras_lps(header["original_affine"])
        return header

    def _convert_f_to_c_order(self, header: dict) -> dict:
        """
        All header fields of a NRRD are specified in `F` (Fortran) order, even if the image was read as C-ordered array.
        1D arrays of header['space origin'] and header['sizes'] become inverted, e.g, [1,2,3] -> [3,2,1]
        The 2D Array for header['space directions'] is transposed: [[1,0,0],[0,2,0],[0,0,3]] -> [[3,0,0],[0,2,0],[0,0,1]]
        For more details refer to: https://pynrrd.readthedocs.io/en/latest/user-guide.html#index-ordering

        Args:
            header: The image metadata as dict

        """

        header["space directions"] = np.rot90(np.flip(header["space directions"], 0))
        header["space origin"] = header["space origin"][::-1]
        header["sizes"] = header["sizes"][::-1]
        return header<|MERGE_RESOLUTION|>--- conflicted
+++ resolved
@@ -21,17 +21,13 @@
 from torch.utils.data._utils.collate import np_str_obj_array_pattern
 
 from monai.config import DtypeLike, KeysCollection, PathLike
-<<<<<<< HEAD
 from monai.data.meta_tensor import MetaTensor
-from monai.data.utils import correct_nifti_header_if_necessary, is_supported_format, orientation_ras_lps
-=======
 from monai.data.utils import (
     affine_to_spacing,
     correct_nifti_header_if_necessary,
     is_supported_format,
     orientation_ras_lps,
 )
->>>>>>> ff9ff55d
 from monai.transforms.utility.array import EnsureChannelFirst
 from monai.utils import ensure_tuple, ensure_tuple_rep, optional_import, require_pkg
 
