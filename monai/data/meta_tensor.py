# Copyright (c) MONAI Consortium
# Licensed under the Apache License, Version 2.0 (the "License");
# you may not use this file except in compliance with the License.
# You may obtain a copy of the License at
#     http://www.apache.org/licenses/LICENSE-2.0
# Unless required by applicable law or agreed to in writing, software
# distributed under the License is distributed on an "AS IS" BASIS,
# WITHOUT WARRANTIES OR CONDITIONS OF ANY KIND, either express or implied.
# See the License for the specific language governing permissions and
# limitations under the License.

from __future__ import annotations

import warnings
from copy import deepcopy
from typing import Any, Callable, Sequence

import torch

from monai.config.type_definitions import NdarrayTensor
<<<<<<< HEAD
from monai.data.meta_obj import MetaObj, get_track_meta, get_track_transforms
=======
from monai.data.meta_obj import MetaObj, get_track_meta
>>>>>>> d7767cd3
from monai.data.utils import decollate_batch, list_data_collate
from monai.transforms.utils import remove_extra_metadata
from monai.utils.enums import PostFix

__all__ = ["MetaTensor"]


class MetaTensor(MetaObj, torch.Tensor):
    """
    Class that inherits from both `torch.Tensor` and `MetaObj`, adding support for metadata.

    Metadata is stored in the form of a dictionary. Nested, an affine matrix will be
    stored. This should be in the form of `torch.Tensor`.

    Behavior should be the same as `torch.Tensor` aside from the extended
    meta functionality.

    Copying of information:

        * For `c = a + b`, then auxiliary data (e.g., metadata) will be copied from the
          first instance of `MetaTensor`.

    Example:
        .. code-block:: python

            import torch
            from monai.data import MetaTensor

            t = torch.tensor([1,2,3])
            affine = torch.eye(4) * 100
            meta = {"some": "info"}
            m = MetaTensor(t, affine=affine, meta=meta)
            m2 = m+m
            assert isinstance(m2, MetaTensor)
            assert m2.meta["some"] == "info"
            assert m2.affine == affine

    Notes:
        - Requires pytorch 1.9 or newer for full compatibility.
        - Older versions of pytorch (<=1.8), `torch.jit.trace(net, im)` may
          not work if `im` is of type `MetaTensor`. This can be resolved with
          `torch.jit.trace(net, im.as_tensor())`.
        - A warning will be raised if in the constructor `affine` is not `None` and
          `meta` already contains the key `affine`.
        - You can query whether the `MetaTensor` is a batch with the `is_batch` attribute.
        - With a batch of data, `batch[0]` will return the 0th image
          with the 0th metadata. When the batch dimension is non-singleton, e.g.,
          `batch[:, 0]`, `batch[..., -1]` and `batch[1:3]`, then all (or a subset in the
          last example) of the metadata will be returned, and `is_batch` will return `True`.
        - When creating a batch with this class, use `monai.data.DataLoader` as opposed
          to `torch.utils.data.DataLoader`, as this will take care of collating the
          metadata properly.
    """

    @staticmethod
    def __new__(
        cls,
        x,
        affine: torch.Tensor | None = None,
        meta: dict | None = None,
        applied_operations: list | None = None,
        *args,
        **kwargs,
    ) -> MetaTensor:
        return torch.as_tensor(x, *args, **kwargs).as_subclass(cls)  # type: ignore

    def __init__(
        self, x, affine: torch.Tensor | None = None, meta: dict | None = None, applied_operations: list | None = None
    ) -> None:
        """
        If `meta` is given, use it. Else, if `meta` exists in the input tensor, use it.
        Else, use the default value. Similar for the affine, except this could come from
        four places.
        Priority: `affine`, `meta["affine"]`, `x.affine`, `get_default_affine`.
        """
        super().__init__()
        # set meta
        if meta is not None:
            self.meta = meta
        elif isinstance(x, MetaObj):
            self.meta = x.meta
        # set the affine
        if affine is not None:
            if "affine" in self.meta:
                warnings.warn("Setting affine, but the applied meta contains an affine. This will be overwritten.")
            self.affine = affine
        elif "affine" in self.meta:
            # by using the setter function, we ensure it is converted to torch.Tensor if not already
            self.affine = self.meta["affine"]
        elif isinstance(x, MetaTensor):
            self.affine = x.affine
        else:
            self.affine = self.get_default_affine()
        # applied_operations
        if applied_operations is not None:
            self.applied_operations = applied_operations
        elif isinstance(x, MetaTensor):
            self.applied_operations = x.applied_operations
        else:
            self.applied_operations = self.get_default_applied_operations()

        # if we are creating a new MetaTensor, then deep copy attributes
        if isinstance(x, torch.Tensor) and not isinstance(x, MetaTensor):
            self.meta = deepcopy(self.meta)
            self.applied_operations = deepcopy(self.applied_operations)
        self.affine = self.affine.to(self.device)

    def _copy_attr(self, attribute: str, input_objs: list[MetaObj], default_fn: Callable, deep_copy: bool) -> None:
        super()._copy_attr(attribute, input_objs, default_fn, deep_copy)
        val = getattr(self, attribute)
        if isinstance(val, torch.Tensor):
            setattr(self, attribute, val.to(self.device))

    @staticmethod
    def update_meta(rets: Sequence, func, args, kwargs) -> Sequence:
        """
        Update the metadata from the output of `MetaTensor.__torch_function__`.

        The output of `torch.Tensor.__torch_function__` could be a single object or a
        sequence of them. Hence, in `MetaTensor.__torch_function__` we convert them to a
        list of not already, and then we loop across each element, processing metadata
        as necessary. For each element, if not of type `MetaTensor`, then nothing to do.

        Args:
            rets: the output from `torch.Tensor.__torch_function__`, which has been
                converted to a list in `MetaTensor.__torch_function__` if it wasn't
                already a `Sequence`.
            func: the torch function that was applied. Examples might be `torch.squeeze`
                or `torch.Tensor.__add__`. We need this since the metadata need to be
                treated differently if a batch of data is considered. For example,
                slicing (`torch.Tensor.__getitem__`) the ith element of the 0th
                dimension of a batch of data should return a ith tensor with the ith
                metadata.
            args: positional arguments that were passed to `func`.
            kwargs: keyword arguments that were passed to `func`.

        Returns:
            A sequence with the same number of elements as `rets`. For each element, if
            the input type was not `MetaTensor`, then no modifications will have been
            made. If global parameters have been set to false (e.g.,
            `not get_track_meta()`), then any `MetaTensor` will be converted to
            `torch.Tensor`. Else, metadata will be propogated as necessary (see
            :py:func:`MetaTensor._copy_meta`).
        """
        out = []
        metas = None
        for idx, ret in enumerate(rets):
            # if not `MetaTensor`, nothing to do.
            if not isinstance(ret, MetaTensor):
                pass
            # if not tracking, convert to `torch.Tensor`.
            elif not get_track_meta():
                ret = ret.as_tensor()
            # else, handle the `MetaTensor` metadata.
            else:
                meta_args = MetaObj.flatten_meta_objs(list(args) + list(kwargs.values()))
                ret._copy_meta(meta_args)

                # If we have a batch of data, then we need to be careful if a slice of
                # the data is returned. Depending on how the data are indexed, we return
                # some or all of the metadata, and the return object may or may not be a
                # batch of data (e.g., `batch[:,-1]` versus `batch[0]`).
                if ret.is_batch:
                    # only decollate metadata once
                    if metas is None:
                        metas = decollate_batch(ret.meta)
                    # if indexing e.g., `batch[0]`
                    if func == torch.Tensor.__getitem__:
                        idx = args[1]
                        if isinstance(idx, Sequence):
                            idx = idx[0]
                        # if using e.g., `batch[:, -1]` or `batch[..., -1]`, then the
                        # first element will be `slice(None, None, None)` and `Ellipsis`,
                        # respectively. Don't need to do anything with the metadata.
                        if idx not in (slice(None, None, None), Ellipsis):
                            meta = metas[idx]
                            # if using e.g., `batch[0:2]`, then `is_batch` should still be
                            # `True`. Also re-collate the remaining elements.
                            if isinstance(meta, list) and len(meta) > 1:
                                ret.meta = list_data_collate(meta)
                            # if using e.g., `batch[0]` or `batch[0, 1]`, then return single
                            # element from batch, and set `is_batch` to `False`.
                            else:
                                ret.meta = meta
                                ret.is_batch = False
                    # `unbind` is used for `next(iter(batch))`. Also for `decollate_batch`.
                    # But we only want to split the batch if the `unbind` is along the 0th
                    # dimension.
                    elif func == torch.Tensor.unbind:
                        if len(args) > 1:
                            dim = args[1]
                        elif "dim" in kwargs:
                            dim = kwargs["dim"]
                        else:
                            dim = 0
                        if dim == 0:
                            ret.meta = metas[idx]
                            ret.is_batch = False

                ret.affine = ret.affine.to(ret.device)
            out.append(ret)
        # if the input was a tuple, then return it as a tuple
        return tuple(out) if isinstance(rets, tuple) else out

    @classmethod
    def __torch_function__(cls, func, types, args=(), kwargs=None) -> Any:
        """Wraps all torch functions."""
        if kwargs is None:
            kwargs = {}
        ret = super().__torch_function__(func, types, args, kwargs)
        # if `out` has been used as argument, metadata is not copied, nothing to do.
        # if "out" in kwargs:
        #     return ret
        # we might have 1 or multiple outputs. Might be MetaTensor, might be something
        # else (e.g., `__repr__` returns a string).
        # Convert to list (if necessary), process, and at end remove list if one was added.s
        if isinstance(ret, (str, bytes)) or not isinstance(ret, Sequence):
            ret = [ret]
            unpack = True
        else:
            unpack = False
        ret = MetaTensor.update_meta(ret, func, args, kwargs)
        return ret[0] if unpack else ret

    def get_default_affine(self, dtype=torch.float64) -> torch.Tensor:
        return torch.eye(4, device=self.device, dtype=dtype)

    def as_tensor(self) -> torch.Tensor:
        """
        Return the `MetaTensor` as a `torch.Tensor`.
        It is OS dependent as to whether this will be a deep copy or not.
        """
        return self.as_subclass(torch.Tensor)  # type: ignore

    def as_dict(self, key: str) -> dict:
        """
        Get the object as a dictionary for backwards compatibility.

        Args:
            key: Base key to store main data. The key for the metadata will be
                determined using `PostFix.meta`.

        Return:
            A dictionary consisting of two keys, the main data (stored under `key`) and
                the metadata.
        """
        return {
            key: self.as_tensor(),
            PostFix.meta(key): deepcopy(self.meta),
            PostFix.transforms(key): deepcopy(self.applied_operations),
        }

    @property
    def affine(self) -> torch.Tensor:
        """Get the affine."""
        return self.meta["affine"]  # type: ignore

    @affine.setter
    def affine(self, d: NdarrayTensor) -> None:
        """Set the affine."""
        self.meta["affine"] = torch.as_tensor(d, device=self.device)

    def new_empty(self, size, dtype=None, device=None, requires_grad=False):
        """
        must be defined for deepcopy to work

        See:
            - https://pytorch.org/docs/stable/generated/torch.Tensor.new_empty.html#torch-tensor-new-empty
        """
        return type(self)(
            self.as_tensor().new_empty(size=size, dtype=dtype, device=device, requires_grad=requires_grad)
        )

    @staticmethod
    def ensure_torch_and_prune_meta(im: NdarrayTensor, meta: dict):
        """
        Convert the image to `torch.Tensor`. If `affine` is in the `meta` dictionary,
        convert that to `torch.Tensor`, too. Remove any superfluous metadata.

        Args:
            im: Input image (`np.ndarray` or `torch.Tensor`)
            meta: Metadata dictionary.

        Returns:
            By default, a `MetaTensor` is returned.
            However, if `get_track_meta()` is `False`, a `torch.Tensor` is returned.
        """
        img = torch.as_tensor(im)

        # if not tracking metadata, return `torch.Tensor`
        if not get_track_meta() or meta is None:
            return img

        # ensure affine is of type `torch.Tensor`
        if "affine" in meta:
            meta["affine"] = torch.as_tensor(meta["affine"])

        # remove any superfluous metadata.
        remove_extra_metadata(meta)

        # return the `MetaTensor`
        return MetaTensor(img, meta=meta)

    def __repr__(self, *, tensor_contents=None):
        return self.as_tensor().__repr__() + super().__repr__()<|MERGE_RESOLUTION|>--- conflicted
+++ resolved
@@ -18,11 +18,7 @@
 import torch
 
 from monai.config.type_definitions import NdarrayTensor
-<<<<<<< HEAD
-from monai.data.meta_obj import MetaObj, get_track_meta, get_track_transforms
-=======
 from monai.data.meta_obj import MetaObj, get_track_meta
->>>>>>> d7767cd3
 from monai.data.utils import decollate_batch, list_data_collate
 from monai.transforms.utils import remove_extra_metadata
 from monai.utils.enums import PostFix
@@ -238,7 +234,7 @@
         #     return ret
         # we might have 1 or multiple outputs. Might be MetaTensor, might be something
         # else (e.g., `__repr__` returns a string).
-        # Convert to list (if necessary), process, and at end remove list if one was added.s
+        # Convert to list (if necessary), process, and at end remove list if one was added.
         if isinstance(ret, (str, bytes)) or not isinstance(ret, Sequence):
             ret = [ret]
             unpack = True
