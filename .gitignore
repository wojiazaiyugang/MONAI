--- conflicted
+++ resolved
@@ -150,7 +150,11 @@
 
 # profiling results
 *.prof
-<<<<<<< HEAD
+runs
+
+*.gz
+
+*.pth
 
 /data
 **/logs/
@@ -158,11 +162,4 @@
 **/*.obj
 /models/
 **/*.pt
-**/*.nii.gz
-=======
-runs
-
-*.gz
-
-*.pth
->>>>>>> 8e99af5f
+**/*.nii.gz