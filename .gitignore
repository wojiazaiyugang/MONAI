--- conflicted
+++ resolved
@@ -160,14 +160,12 @@
 
 *.pth
 
-<<<<<<< HEAD
+*zarr/*
+
 /data
 **/logs/
 **/*.ply
 **/*.obj
 /models/
 **/*.pt
-**/*.nii.gz
-=======
-*zarr/*
->>>>>>> 9f1168f4
+**/*.nii.gz